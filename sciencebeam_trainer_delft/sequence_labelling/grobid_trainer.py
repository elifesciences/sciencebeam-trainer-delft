# mostly copied from https://github.com/kermitt2/delft/blob/master/grobidTagger.py
import logging
import argparse
import time
from abc import abstractmethod
from collections import Counter
from typing import List, Tuple

import sciencebeam_trainer_delft.utils.no_warn_if_disabled  # noqa, pylint: disable=unused-import
import sciencebeam_trainer_delft.utils.no_keras_backend_message  # noqa, pylint: disable=unused-import
# pylint: disable=wrong-import-order, ungrouped-imports

import numpy as np

from sklearn.model_selection import train_test_split
import keras.backend as K
import tensorflow as tf

from sciencebeam_trainer_delft.utils.misc import parse_number_ranges
from sciencebeam_trainer_delft.utils.download_manager import DownloadManager
from sciencebeam_trainer_delft.utils.cloud_support import patch_cloud_support
from sciencebeam_trainer_delft.utils.numpy import shuffle_arrays
from sciencebeam_trainer_delft.utils.tf import get_tf_info
from sciencebeam_trainer_delft.utils.io import copy_file

from sciencebeam_trainer_delft.embedding import EmbeddingManager

from sciencebeam_trainer_delft.sequence_labelling.wrapper import Sequence
from sciencebeam_trainer_delft.sequence_labelling.models import get_model_names, patch_get_model
from sciencebeam_trainer_delft.sequence_labelling.reader import load_data_and_labels_crf_file
from sciencebeam_trainer_delft.sequence_labelling.tag_formatter import (
    TagOutputFormats,
    TAG_OUTPUT_FORMATS,
    get_tag_result,
    format_tag_result
)

from sciencebeam_trainer_delft.utils.cli import (
    SubCommand,
    SubCommandProcessor
)


LOGGER = logging.getLogger(__name__)


GROBID_MODEL_NAMES = [
    'affiliation-address', 'citation', 'date', 'header',
    'name-citation', 'name-header', 'software'
]


class Tasks:
    TRAIN = 'train'
    TRAIN_EVAL = 'train_eval'
    EVAL = 'eval'
    TAG = 'tag'
    INPUT_INFO = 'input_info'


DEFAULT_RANDOM_SEED = 42

DEFAULT_TAG_OUTPUT_FORMAT = TagOutputFormats.XML


def set_random_seeds(random_seed: int):
    np.random.seed(random_seed)
    tf.set_random_seed(random_seed)


def get_default_training_data(model: str) -> str:
    return 'data/sequenceLabelling/grobid/' + model + '/' + model + '-060518.train'


def log_data_info(x: np.array, y: np.array, features: np.array):
    LOGGER.info('x sample: %s (y: %s)', x[:1][:10], y[:1][:1])
    LOGGER.info(
        'feature dimensions of first sample, word: %s',
        [{index: value for index, value in enumerate(features[0][0])}]  # noqa pylint: disable=unnecessary-comprehension
    )


def _load_data_and_labels_crf_files(
        input_paths: List[str], limit: int = None) -> Tuple[np.array, np.array, np.array]:
    if len(input_paths) == 1:
        return load_data_and_labels_crf_file(input_paths[0], limit=limit)
    x_list = []
    y_list = []
    features_list = []
    for input_path in input_paths:
        LOGGER.debug('calling load_data_and_labels_crf_file: %s', input_path)
        x, y, f = load_data_and_labels_crf_file(
            input_path,
            limit=limit
        )
        x_list.append(x)
        y_list.append(y)
        features_list.append(f)
    return np.concatenate(x_list), np.concatenate(y_list), np.concatenate(features_list)


def load_data_and_labels(
        model: str, input_paths: List[str] = None,
        limit: int = None,
        shuffle_input: bool = False,
        random_seed: int = DEFAULT_RANDOM_SEED,
        download_manager: DownloadManager = None):
    assert download_manager
    if not input_paths:
        input_paths = [get_default_training_data(model)]
    LOGGER.info('loading data from: %s', input_paths)
    downloaded_input_paths = [
        download_manager.download_if_url(input_path)
        for input_path in input_paths
    ]
    x_all, y_all, f_all = _load_data_and_labels_crf_files(
        downloaded_input_paths,
        limit=limit
    )
    if shuffle_input:
        shuffle_arrays([x_all, y_all, f_all], random_seed=random_seed)
    log_data_info(x_all, y_all, f_all)
    return x_all, y_all, f_all


# train a GROBID model with all available data
def train(
        model, embeddings_name, architecture='BidLSTM_CRF', use_ELMo=False,
        input_paths: List[str] = None,
        output_path: str = None,
        limit: int = None,
        shuffle_input: bool = False,
        random_seed: int = DEFAULT_RANDOM_SEED,
        max_sequence_length: int = 100,
        max_epoch=100,
        download_manager: DownloadManager = None,
        embedding_manager: EmbeddingManager = None,
        **kwargs):
    x_all, y_all, features_all = load_data_and_labels(
        model=model, input_paths=input_paths, limit=limit, shuffle_input=shuffle_input,
        random_seed=random_seed,
        download_manager=download_manager
    )
    x_train, x_valid, y_train, y_valid, features_train, features_valid = train_test_split(
        x_all, y_all, features_all, test_size=0.1
    )

    LOGGER.info('%d train sequences', len(x_train))
    LOGGER.info('%d validation sequences', len(x_valid))

    if output_path:
        model_name = model
    else:
        model_name = 'grobid-' + model

    if use_ELMo:
        model_name += '-with_ELMo'

    model = Sequence(
        model_name,
        max_epoch=max_epoch,
        recurrent_dropout=0.50,
        embeddings_name=embeddings_name,
        embedding_manager=embedding_manager,
        max_sequence_length=max_sequence_length,
        model_type=architecture,
        use_ELMo=use_ELMo,
        **kwargs
    )
    # model.save = wrap_save(model.save)

    start_time = time.time()
    model.train(
        x_train, y_train, x_valid, y_valid,
        features_train=features_train, features_valid=features_valid
    )
    runtime = round(time.time() - start_time, 3)
    LOGGER.info("training runtime: %s seconds ", runtime)

    # saving the model
    if output_path:
        LOGGER.info('saving model to: %s', output_path)
        model.save(output_path)
    else:
        model.save()


# split data, train a GROBID model and evaluate it
def train_eval(
        model, embeddings_name, architecture='BidLSTM_CRF', use_ELMo=False,
        input_paths: List[str] = None,
        output_path: str = None,
        limit: int = None,
        shuffle_input: bool = False,
        random_seed: int = DEFAULT_RANDOM_SEED,
        eval_input_paths: List[str] = None,
        eval_limit: int = None,
        max_sequence_length: int = 100,
        fold_count=1, max_epoch=100, batch_size=20,
        download_manager: DownloadManager = None,
        embedding_manager: EmbeddingManager = None,
        **kwargs):
    x_all, y_all, features_all = load_data_and_labels(
        model=model, input_paths=input_paths, limit=limit, shuffle_input=shuffle_input,
        random_seed=random_seed,
        download_manager=download_manager
    )

    if eval_input_paths:
        x_eval, y_eval, features_eval = load_data_and_labels(
            model=model,
            input_paths=eval_input_paths, limit=eval_limit,
            download_manager=download_manager
        )
        x_train_all, y_train_all, features_train_all = (
            x_all, y_all, features_all
        )
    else:
        x_train_all, x_eval, y_train_all, y_eval, features_train_all, features_eval = (
            train_test_split(x_all, y_all, features_all, test_size=0.1)
        )
    x_train, x_valid, y_train, y_valid, features_train, features_valid = train_test_split(
        x_train_all, y_train_all, features_train_all, test_size=0.1
    )

    LOGGER.info('%d train sequences', len(x_train))
    LOGGER.info('%d validation sequences', len(x_valid))
    LOGGER.info('%d evaluation sequences', len(x_eval))

    if output_path:
        model_name = model
    else:
        model_name = 'grobid-' + model

    if use_ELMo:
        model_name += '-with_ELMo'
        if model_name in {'software-with_ELMo', 'grobid-software-with_ELMo'}:
            batch_size = 3

    model = Sequence(
        model_name,
        max_epoch=max_epoch,
        recurrent_dropout=0.50,
        embeddings_name=embeddings_name,
        embedding_manager=embedding_manager,
        max_sequence_length=max_sequence_length,
        model_type=architecture,
        use_ELMo=use_ELMo,
        batch_size=batch_size,
        fold_number=fold_count,
        **kwargs
    )

    start_time = time.time()

    if fold_count == 1:
        model.train(
            x_train, y_train, x_valid, y_valid,
            features_train=features_train, features_valid=features_valid
        )
    else:
        model.train_nfold(
            x_train, y_train, x_valid, y_valid,
            features_train=features_train, features_valid=features_valid,
            fold_number=fold_count
        )

    runtime = round(time.time() - start_time, 3)
    LOGGER.info("training runtime: %s seconds ", runtime)

    # evaluation
    print("\nEvaluation:")
    model.eval(x_eval, y_eval, features=features_eval)

    # saving the model
    if output_path:
        model.save(output_path)
    else:
        model.save()


def eval_model(
        model,
        embeddings_name: str = None,
        architecture: str = 'BidLSTM_CRF',
        use_ELMo: bool = False,
        input_paths: List[str] = None,
        output_path: str = None,
        model_path: str = None,
        limit: int = None,
        shuffle_input: bool = False,
        split_input: bool = False,
        random_seed: int = DEFAULT_RANDOM_SEED,
        max_sequence_length: int = 100,
        fold_count=1, max_epoch=100, batch_size=20,
        download_manager: DownloadManager = None,
        embedding_manager: EmbeddingManager = None,
        **kwargs):
    x_all, y_all, features_all = load_data_and_labels(
        model=model, input_paths=input_paths, limit=limit, shuffle_input=shuffle_input,
        random_seed=random_seed,
        download_manager=download_manager
    )

    if split_input:
        _, x_eval, _, y_eval, _, features_eval = train_test_split(
            x_all, y_all, features_all, test_size=0.1
        )
    else:
        x_eval = x_all
        y_eval = y_all
        features_eval = features_all

    LOGGER.info('%d evaluation sequences', len(x_eval))

    if output_path or model_path:
        model_name = model
    else:
        model_name = 'grobid-' + model

    if use_ELMo:
        model_name += '-with_ELMo'

    # set embeddings_name to None, it will be loaded from the model
    embeddings_name = None

    model = Sequence(
        model_name,
        max_epoch=max_epoch,
        recurrent_dropout=0.50,
        embeddings_name=embeddings_name,
        embedding_manager=embedding_manager,
        max_sequence_length=max_sequence_length,
        model_type=architecture,
        use_ELMo=use_ELMo,
        batch_size=batch_size,
        fold_number=fold_count,
        **kwargs
    )

    assert model_path
    model.load_from(model_path)

    # evaluation
    print("\nEvaluation:")
    model.eval(x_eval, y_eval, features=features_eval)


def tag_input(
        model,
        tag_output_format: str = DEFAULT_TAG_OUTPUT_FORMAT,
        embeddings_name: str = None,
        architecture: str = 'BidLSTM_CRF',
        use_ELMo: bool = False,
        input_paths: List[str] = None,
        output_path: str = None,
        model_path: str = None,
        limit: int = None,
        shuffle_input: bool = False,
        random_seed: int = DEFAULT_RANDOM_SEED,
        max_sequence_length: int = 100,
        fold_count=1, max_epoch=100, batch_size=20,
        download_manager: DownloadManager = None,
        embedding_manager: EmbeddingManager = None,
        **kwargs):
    x_all, y_all, features_all = load_data_and_labels(
        model=model, input_paths=input_paths, limit=limit, shuffle_input=shuffle_input,
        random_seed=random_seed,
        download_manager=download_manager
    )

    LOGGER.info('%d input sequences', len(x_all))

    if output_path or model_path:
        model_name = model
    else:
        model_name = 'grobid-' + model

    if use_ELMo:
        model_name += '-with_ELMo'

    # set embeddings_name to None, it will be loaded from the model
    embeddings_name = None

    model = Sequence(
        model_name,
        max_epoch=max_epoch,
        recurrent_dropout=0.50,
        embeddings_name=embeddings_name,
        embedding_manager=embedding_manager,
        max_sequence_length=max_sequence_length,
        model_type=architecture,
        use_ELMo=use_ELMo,
        batch_size=batch_size,
        fold_number=fold_count,
        **kwargs
    )

    assert model_path
    model.load_from(model_path)

    tag_result = model.tag(
        x_all,
        output_format=None,
        features=features_all
    )
    expected_tag_result = get_tag_result(
        texts=x_all,
        labels=y_all
    )
    formatted_tag_result = format_tag_result(
        tag_result,
        output_format=tag_output_format,
        expected_tag_result=expected_tag_result,
        texts=x_all,
        features=features_all,
        model_name=model._get_model_name()  # pylint: disable=protected-access
    )
    LOGGER.info('tag_result:')
    print(formatted_tag_result)


def print_input_info(
        model: str,
        input_paths: List[str],
        limit: int = None,
        download_manager: DownloadManager = None):
    x_all, y_all, features_all = load_data_and_labels(
        model=model, input_paths=input_paths, limit=limit,
        download_manager=download_manager
    )

    seq_lengths = np.array([len(seq) for seq in x_all])
    y_counts = Counter(
        y_row
        for y_doc in y_all
        for y_row in y_doc
    )
<<<<<<< HEAD
    parser.add_argument("--use-ELMo", action="store_true", help="Use ELMo contextual embeddings")

    features_group = parser.add_argument_group('features')
    features_group.add_argument("--use-features", action="store_true", help="Use features")
    features_group.add_argument(
        "--feature-indices",
        type=parse_number_ranges,
        help="The feature indices to use. e.g. 7-10. If blank, all of the features will be used."
    )
    features_group.add_argument(
        "--feature-embedding-size", type=int,
        help="size of feature embedding, use 0 to disable embedding"
    )
    features_group.add_argument(
        "--use-features-indices-input", action="store_true",
        help="Use features indices values (should be inferred from the model)"
    )
    features_group.add_argument(
        "--features-lstm-units", type=int,
        help="Number of LSTM units used by the features"
    )

    parser.add_argument("--multiprocessing", action="store_true", help="Use multiprocessing")
=======
>>>>>>> 2c2e8a4a

    print('number of input sequences: %d' % len(x_all))
    print('sequence lengths: min=%d, max=%d, median=%.1f' % (
        np.min(seq_lengths), np.max(seq_lengths), np.median(seq_lengths)
    ))
    print('number of features: %d' % len(features_all[0][0]))
    print('labels: %s' % y_counts)


def add_common_arguments(parser: argparse.ArgumentParser):
    input_group = parser.add_argument_group('input')
    input_group.add_argument(
        "--input",
        nargs='+',
        action='append',
        help="provided training file"
    )
    input_group.add_argument(
        "--shuffle-input",
        action="store_true",
        help="Shuffle the input before splitting"
    )
    input_group.add_argument(
        "--limit",
        type=int,
        help=(
            "limit the number of training samples."
            " With more than one input file, the limit will be applied to"
            " each of the input files individually"
        )
    )
    parser.add_argument(
        "--random-seed",
        type=int,
        default=42,
        help="Set the random seed for reproducibility"
    )
    parser.add_argument(
        "--batch-size", type=int, default=10,
        help="batch size"
    )
    parser.add_argument(
        "--max-sequence-length", type=int, default=500,
        help="maximum sequence length"
    )
    parser.add_argument(
        "--no-use-lmdb", action="store_true",
        help="Do not use LMDB embedding cache (load embeddings into memory instead)"
    )

    parser.add_argument("--multiprocessing", action="store_true", help="Use multiprocessing")

    parser.add_argument("--quiet", action="store_true", help="Only log errors")

    parser.add_argument(
        "--save-input-to-and-exit",
        help=(
            "If set, saves the input to the specified path and exits."
            " This can be useful to retrain the model outside GROBID."
        )
    )

    parser.add_argument("--job-dir", help="job dir (only used when running via ai platform)")


def add_model_path_argument(parser: argparse.ArgumentParser, **kwargs):
    parser.add_argument("--model-path", **kwargs)


def add_train_arguments(parser: argparse.ArgumentParser):
    parser.add_argument(
        "--architecture", default='BidLSTM_CRF',
        choices=get_model_names(),
        help="type of model architecture to be used"
    )
    parser.add_argument("--use-ELMo", action="store_true", help="Use ELMo contextual embeddings")
    parser.add_argument("--use-features", action="store_true", help="Use features")
    parser.add_argument(
        "--feature-indices",
        type=parse_number_ranges,
        help="The feature indices to use. e.g. 7-10. If blank, all of the features will be used."
    )
    parser.add_argument(
        "--feature-embedding-size", type=int,
        help="size of feature embedding, use 0 to disable embedding"
    )

    output_group = parser.add_argument_group('output')
    output_group.add_argument("--output", help="directory where to save a trained model")
    output_group.add_argument("--checkpoint", help="directory where to save a checkpoint model")

    parser.add_argument(
        "--embedding", default="glove-6B-50d",
        help="name of word embedding"
    )
    parser.add_argument(
        "--word-lstm-units", type=int, default=100,
        help="number of words in lstm units"
    )
    parser.add_argument(
        "--max-epoch", type=int, default=10,
        help="max epoch to train to"
    )
    parser.add_argument(
        "--early-stopping-patience", type=int, default=10,
        help="how many epochs to continue training after the f1 score hasn't improved"
    )


def add_all_non_positional_arguments(parser: argparse.ArgumentParser):
    add_common_arguments(parser)
    add_train_arguments(parser)


def add_model_positional_argument(parser: argparse.ArgumentParser):
    parser.add_argument("model", nargs='?', choices=GROBID_MODEL_NAMES)


def process_args(args: argparse.Namespace) -> argparse.Namespace:
    if args.input:
        args.input = [input_path for input_paths in args.input for input_path in input_paths]


def create_parser() -> argparse.ArgumentParser:
    return argparse.ArgumentParser(
        description="Trainer for GROBID models"
    )


def save_input_to(input_paths: List[str], output_path: str):
    assert len(input_paths) == 1, "exactly one input path expected (got: %s)" % input_paths
    input_path = input_paths[0]
    LOGGER.info('saving input (%s) to: %s', input_path, output_path)
    copy_file(input_path, output_path)


class GrobidTrainerSubCommand(SubCommand):
    def __init__(self, *args, **kwargs):
        super().__init__(*args, **kwargs)
        self.download_manager = None
        self.embedding_manager = None

    @abstractmethod
    def do_run(self, args: argparse.Namespace):
        pass

    def preload_and_validate_embedding(self, embedding_name: str) -> str:
        embedding_name = self.embedding_manager.ensure_available(embedding_name)
        LOGGER.info('embedding_name: %s', embedding_name)
        self.embedding_manager.validate_embedding(embedding_name)
        return embedding_name

    def get_common_args(self, args: argparse.Namespace) -> dict:
        return dict(
            model=args.model,
            input_paths=args.input,
            limit=args.limit,
            shuffle_input=args.shuffle_input,
            random_seed=args.random_seed,
            batch_size=args.batch_size,
            max_sequence_length=args.max_sequence_length,
            multiprocessing=args.multiprocessing,
            embedding_manager=self.embedding_manager,
            download_manager=self.download_manager
        )

    def get_train_args(self, args: argparse.Namespace) -> dict:
        return dict(
            architecture=args.architecture,
            use_ELMo=args.use_ELMo,
            output_path=args.output,
            log_dir=args.checkpoint,
            word_lstm_units=args.word_lstm_units,
            max_epoch=args.max_epoch,
            use_features=args.use_features,
            feature_indices=args.feature_indices,
            feature_embedding_size=args.feature_embedding_size,
            patience=args.early_stopping_patience,
            **self.get_common_args(args)
        )

    def run(self, args: argparse.Namespace):
        if args.save_input_to_and_exit:
            save_input_to(args.input, args.save_input_to_and_exit)
            return

<<<<<<< HEAD
    train_args = dict(
        model=model,
        embeddings_name=embedding_name,
        embedding_manager=embedding_manager,
        architecture=architecture, use_ELMo=use_ELMo,
        input_paths=args.input,
        output_path=args.output,
        limit=args.limit,
        shuffle_input=args.shuffle_input,
        random_seed=args.random_seed,
        log_dir=args.checkpoint,
        batch_size=args.batch_size,
        word_lstm_units=args.word_lstm_units,
        max_sequence_length=args.max_sequence_length,
        max_epoch=args.max_epoch,
        use_features=args.use_features,
        feature_indices=args.feature_indices,
        feature_embedding_size=args.feature_embedding_size,
        multiprocessing=args.multiprocessing,
        download_manager=download_manager,
        config_props=dict(
            use_features_indices_input=args.use_features_indices_input,
            features_lstm_units=args.features_lstm_units
        )
    )
=======
        self.download_manager = DownloadManager()
        self.embedding_manager = EmbeddingManager(
            download_manager=self.download_manager
        )
        if args.no_use_lmdb:
            self.embedding_manager.disable_embedding_lmdb_cache()

        LOGGER.info('get_tf_info: %s', get_tf_info())
>>>>>>> 2c2e8a4a

        set_random_seeds(args.random_seed)

        self.do_run(args)

        # see https://github.com/tensorflow/tensorflow/issues/3388
        K.clear_session()


class TrainSubCommand(GrobidTrainerSubCommand):
    def add_arguments(self, parser: argparse.ArgumentParser):
        add_common_arguments(parser)
        add_train_arguments(parser)
        add_model_path_argument(parser, help='directory to the saved model')

    def do_run(self, args: argparse.Namespace):
        if not args.model:
            raise ValueError("model required")
        embedding_name = self.preload_and_validate_embedding(
            args.embedding
        )
        train(
            embeddings_name=embedding_name,
            **self.get_train_args(args)
        )


class TrainEvalSubCommand(GrobidTrainerSubCommand):
    def add_arguments(self, parser: argparse.ArgumentParser):
        add_common_arguments(parser)
        add_train_arguments(parser)
        add_model_path_argument(parser, help='directory to the saved model')
        parser.add_argument("--fold-count", type=int, default=1)
        parser.add_argument(
            "--eval-input",
            nargs='+',
            action='append',
            help=' '.join([
                "Evaluation data at the end of training. If not specified,",
                "it will use a slice of the training data"
            ])
        )
        parser.add_argument(
            "--eval-limit",
            type=int,
            help=' '.join([
                "Limit the number of documents to use for evaluation.",
                "This is mostly for testing to make evaluation faster."
            ])
        )

    def do_run(self, args: argparse.Namespace):
        if not args.model:
            raise ValueError("model required")
        if args.fold_count < 1:
            raise ValueError("fold-count should be equal or more than 1")
        embedding_name = self.preload_and_validate_embedding(
            args.embedding
        )
        train_eval(
            fold_count=args.fold_count,
            embeddings_name=embedding_name,
            **self.get_train_args(args)
        )


class EvalSubCommand(GrobidTrainerSubCommand):
    def add_arguments(self, parser: argparse.ArgumentParser):
        add_common_arguments(parser)
        add_model_path_argument(parser, required=True, help='directory to load the model from')
        parser.add_argument(
            "--use-eval-train-test-split",
            action="store_true",
            help=" ".join([
                "If enabled, split the input when running 'eval'",
                "(in the same way it is split for 'train_eval')"
            ])
        )

    def do_run(self, args: argparse.Namespace):
        eval_model(
            model_path=args.model_path,
            split_input=args.use_eval_train_test_split,
            **self.get_common_args(args)
        )


class TagSubCommand(GrobidTrainerSubCommand):
    def add_arguments(self, parser: argparse.ArgumentParser):
        add_common_arguments(parser)
        add_model_path_argument(parser, required=True, help='directory to load the model from')
        parser.add_argument(
            "--tag-output-format",
            default=DEFAULT_TAG_OUTPUT_FORMAT,
            choices=TAG_OUTPUT_FORMATS,
            help="output format for tag results"
        )

    def do_run(self, args: argparse.Namespace):
        tag_input(
            model_path=args.model_path,
            tag_output_format=args.tag_output_format,
            **self.get_common_args(args)
        )


class InputInfoSubCommand(GrobidTrainerSubCommand):
    def add_arguments(self, parser: argparse.ArgumentParser):
        add_common_arguments(parser)

    def do_run(self, args: argparse.Namespace):
        print_input_info(
            model=args.model,
            input_paths=args.input,
            limit=args.limit,
            download_manager=self.download_manager
        )


SUB_COMMANDS = [
    TrainSubCommand(
        Tasks.TRAIN,
        'Train the model using the provided input(s)'
    ),
    TrainEvalSubCommand(
        Tasks.TRAIN_EVAL,
        'Train and reserve a slice of the input data for evaluation'
    ),
    EvalSubCommand(
        Tasks.EVAL,
        'Evaluate the already trained model on the provided input(s)'
    ),
    TagSubCommand(
        Tasks.TAG,
        'Tag inputs and show results. Optionally also show a diff to the expected labels'
    ),
    InputInfoSubCommand(
        Tasks.INPUT_INFO,
        'Display input summary information relating to the passed in input(s)'
    )
]


def get_subcommand_processor():
    return SubCommandProcessor(SUB_COMMANDS, command_dest='action')


def parse_args(argv: List[str] = None, subcommand_processor: SubCommandProcessor = None):
    parser = create_parser()
    if subcommand_processor is None:
        subcommand_processor = SubCommandProcessor(SUB_COMMANDS, command_dest='action')

    add_model_positional_argument(parser)
    subcommand_processor.add_sub_command_parsers(parser)

    args = parser.parse_args(argv)
    process_args(args)
    return args


def run(args: argparse.Namespace, subcommand_processor: SubCommandProcessor = None):
    if subcommand_processor is None:
        subcommand_processor = SubCommandProcessor(SUB_COMMANDS, command_dest='action')
    subcommand_processor.run(args)


def main(argv: List[str] = None):
    subcommand_processor = get_subcommand_processor()
    args = parse_args(argv, subcommand_processor=subcommand_processor)
    if args.quiet:
        logging.root.setLevel('ERROR')
    elif args.debug:
        for name in [__name__, 'sciencebeam_trainer_delft', 'delft']:
            logging.getLogger(name).setLevel('DEBUG')
    try:
        subcommand_processor.run(args)
    except BaseException as e:
        LOGGER.error('uncaught exception: %s', e, exc_info=1)
        raise


if __name__ == "__main__":
    logging.root.handlers = []
    logging.basicConfig(level='INFO')
    patch_cloud_support()
    patch_get_model()

    main()<|MERGE_RESOLUTION|>--- conflicted
+++ resolved
@@ -436,32 +436,6 @@
         for y_doc in y_all
         for y_row in y_doc
     )
-<<<<<<< HEAD
-    parser.add_argument("--use-ELMo", action="store_true", help="Use ELMo contextual embeddings")
-
-    features_group = parser.add_argument_group('features')
-    features_group.add_argument("--use-features", action="store_true", help="Use features")
-    features_group.add_argument(
-        "--feature-indices",
-        type=parse_number_ranges,
-        help="The feature indices to use. e.g. 7-10. If blank, all of the features will be used."
-    )
-    features_group.add_argument(
-        "--feature-embedding-size", type=int,
-        help="size of feature embedding, use 0 to disable embedding"
-    )
-    features_group.add_argument(
-        "--use-features-indices-input", action="store_true",
-        help="Use features indices values (should be inferred from the model)"
-    )
-    features_group.add_argument(
-        "--features-lstm-units", type=int,
-        help="Number of LSTM units used by the features"
-    )
-
-    parser.add_argument("--multiprocessing", action="store_true", help="Use multiprocessing")
-=======
->>>>>>> 2c2e8a4a
 
     print('number of input sequences: %d' % len(x_all))
     print('sequence lengths: min=%d, max=%d, median=%.1f' % (
@@ -538,15 +512,25 @@
         help="type of model architecture to be used"
     )
     parser.add_argument("--use-ELMo", action="store_true", help="Use ELMo contextual embeddings")
-    parser.add_argument("--use-features", action="store_true", help="Use features")
-    parser.add_argument(
+
+    features_group = parser.add_argument_group('features')
+    features_group.add_argument("--use-features", action="store_true", help="Use features")
+    features_group.add_argument(
         "--feature-indices",
         type=parse_number_ranges,
         help="The feature indices to use. e.g. 7-10. If blank, all of the features will be used."
     )
-    parser.add_argument(
+    features_group.add_argument(
         "--feature-embedding-size", type=int,
         help="size of feature embedding, use 0 to disable embedding"
+    )
+    features_group.add_argument(
+        "--use-features-indices-input", action="store_true",
+        help="Use features indices values (should be inferred from the model)"
+    )
+    features_group.add_argument(
+        "--features-lstm-units", type=int,
+        help="Number of LSTM units used by the features"
     )
 
     output_group = parser.add_argument_group('output')
@@ -640,6 +624,10 @@
             feature_indices=args.feature_indices,
             feature_embedding_size=args.feature_embedding_size,
             patience=args.early_stopping_patience,
+            config_props=dict(
+                use_features_indices_input=args.use_features_indices_input,
+                features_lstm_units=args.features_lstm_units
+            ),
             **self.get_common_args(args)
         )
 
@@ -648,33 +636,6 @@
             save_input_to(args.input, args.save_input_to_and_exit)
             return
 
-<<<<<<< HEAD
-    train_args = dict(
-        model=model,
-        embeddings_name=embedding_name,
-        embedding_manager=embedding_manager,
-        architecture=architecture, use_ELMo=use_ELMo,
-        input_paths=args.input,
-        output_path=args.output,
-        limit=args.limit,
-        shuffle_input=args.shuffle_input,
-        random_seed=args.random_seed,
-        log_dir=args.checkpoint,
-        batch_size=args.batch_size,
-        word_lstm_units=args.word_lstm_units,
-        max_sequence_length=args.max_sequence_length,
-        max_epoch=args.max_epoch,
-        use_features=args.use_features,
-        feature_indices=args.feature_indices,
-        feature_embedding_size=args.feature_embedding_size,
-        multiprocessing=args.multiprocessing,
-        download_manager=download_manager,
-        config_props=dict(
-            use_features_indices_input=args.use_features_indices_input,
-            features_lstm_units=args.features_lstm_units
-        )
-    )
-=======
         self.download_manager = DownloadManager()
         self.embedding_manager = EmbeddingManager(
             download_manager=self.download_manager
@@ -683,7 +644,6 @@
             self.embedding_manager.disable_embedding_lmdb_cache()
 
         LOGGER.info('get_tf_info: %s', get_tf_info())
->>>>>>> 2c2e8a4a
 
         set_random_seeds(args.random_seed)
 
